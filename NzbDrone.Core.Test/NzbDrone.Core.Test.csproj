--- conflicted
+++ resolved
@@ -85,10 +85,7 @@
     <Compile Include="JobTests\BacklogSearchJobTest.cs" />
     <Compile Include="JobTests\BannerDownloadJobTest.cs" />
     <Compile Include="ProviderTests\ConfigFileProviderTest.cs" />
-<<<<<<< HEAD
     <Compile Include="ProviderTests\ProwlProviderTest.cs" />
-=======
->>>>>>> ca7deedf
     <Compile Include="ProviderTests\GrowlProviderTest.cs" />
     <Compile Include="ProviderTests\DiskProviderTests\ExtractArchiveFixture.cs" />
     <Compile Include="ProviderTests\PostDownloadProviderTests\PostDownloadProviderFixture.cs" />
