--- conflicted
+++ resolved
@@ -37,144 +37,132 @@
     {
         public override void Up()
         {
-            Database.AddTable("Series", "SQLite", new[]
-                                                      {
-                                                          new Column("SeriesId", DbType.Int32, ColumnProperty.PrimaryKey),
-                                                          new Column("Title", DbType.String, ColumnProperty.NotNull, String.Empty),
-                                                          new Column("CleanTitle", DbType.String, ColumnProperty.NotNull, String.Empty),
-                                                          new Column("Status", DbType.String, ColumnProperty.Null),
-                                                          new Column("Overview", DbType.String, ColumnProperty.NotNull, String.Empty),
-                                                          new Column("AirsDayOfWeek", DbType.Int16, ColumnProperty.Null),
-                                                          new Column("AirTimes", DbType.String, ColumnProperty.NotNull, String.Empty),
-                                                          new Column("Language", DbType.String, ColumnProperty.NotNull, String.Empty),
-                                                          new Column("Path", DbType.String, ColumnProperty.NotNull),
-                                                          new Column("Monitored", DbType.Boolean, ColumnProperty.NotNull),
-                                                          new Column("QualityProfileId", DbType.Int16, ColumnProperty.NotNull),
-                                                          new Column("SeasonFolder", DbType.Boolean, ColumnProperty.NotNull),
-                                                          new Column("LastInfoSync", DbType.DateTime, ColumnProperty.Null),
-                                                          new Column("LastDiskSync", DbType.DateTime, ColumnProperty.Null)
-                                                      });
+            Database.AddTable("Series", new[]
+                                            {
+                                                new Column("SeriesId", DbType.Int32, ColumnProperty.PrimaryKey),
+                                                new Column("Title", DbType.String, ColumnProperty.NotNull, String.Empty),
+                                                new Column("CleanTitle", DbType.String, ColumnProperty.NotNull, String.Empty),
+                                                new Column("Status", DbType.String, ColumnProperty.Null),
+                                                new Column("Overview", DbType.String, ColumnProperty.NotNull, String.Empty),
+                                                new Column("AirsDayOfWeek", DbType.Int16, ColumnProperty.Null),
+                                                new Column("AirTimes", DbType.String, ColumnProperty.NotNull, String.Empty),
+                                                new Column("Language", DbType.String, ColumnProperty.NotNull, String.Empty),
+                                                new Column("Path", DbType.String, ColumnProperty.NotNull),
+                                                new Column("Monitored", DbType.Boolean, ColumnProperty.NotNull),
+                                                new Column("QualityProfileId", DbType.Int16, ColumnProperty.NotNull),
+                                                new Column("SeasonFolder", DbType.Boolean, ColumnProperty.NotNull),
+                                                new Column("LastInfoSync", DbType.DateTime, ColumnProperty.Null),
+                                                new Column("LastDiskSync", DbType.DateTime, ColumnProperty.Null)
+                                            });
 
-            Database.AddTable("Episodes", "SQLite", new[]
-                                                        {
-                                                            new Column("EpisodeId", DbType.Int32, ColumnProperty.PrimaryKeyWithIdentity),
-                                                            new Column("TvDbEpisodeId", DbType.Int32, ColumnProperty.Null),
-                                                            new Column("SeriesId", DbType.Int32, ColumnProperty.NotNull),
-                                                            new Column("SeasonNumber", DbType.Int16, ColumnProperty.NotNull),
-                                                            new Column("EpisodeNumber", DbType.Int16, ColumnProperty.NotNull),
-                                                            new Column("Title", DbType.String, ColumnProperty.NotNull, String.Empty),
-                                                            new Column("Overview", DbType.String, ColumnProperty.NotNull, String.Empty),
-                                                            new Column("Ignored", DbType.Boolean, ColumnProperty.NotNull, false),
-                                                            new Column("EpisodeFileId", DbType.Int32, ColumnProperty.Null),
-                                                            new Column("AirDate", DbType.DateTime, ColumnProperty.Null),
-                                                            new Column("GrabDate", DbType.DateTime, ColumnProperty.Null)
-                                                        });
+            Database.AddTable("Episodes", new[]
+                                              {
+                                                  new Column("EpisodeId", DbType.Int32, ColumnProperty.PrimaryKeyWithIdentity),
+                                                  new Column("TvDbEpisodeId", DbType.Int32, ColumnProperty.Null),
+                                                  new Column("SeriesId", DbType.Int32, ColumnProperty.NotNull),
+                                                  new Column("SeasonNumber", DbType.Int16, ColumnProperty.NotNull),
+                                                  new Column("EpisodeNumber", DbType.Int16, ColumnProperty.NotNull),
+                                                  new Column("Title", DbType.String, ColumnProperty.NotNull, String.Empty),
+                                                  new Column("Overview", DbType.String, ColumnProperty.NotNull, String.Empty),
+                                                  new Column("Ignored", DbType.Boolean, ColumnProperty.NotNull, false),
+                                                  new Column("EpisodeFileId", DbType.Int32, ColumnProperty.Null),
+                                                  new Column("AirDate", DbType.DateTime, ColumnProperty.Null),
+                                                  new Column("GrabDate", DbType.DateTime, ColumnProperty.Null)
+                                              });
 
 
-            Database.AddTable("EpisodeFiles", "SQLite", new[]
-                                                            {
-                                                                new Column("EpisodeFileId", DbType.Int32,
-                                                                           ColumnProperty.PrimaryKeyWithIdentity),
-                                                                new Column("SeriesId", DbType.Int32, ColumnProperty.NotNull),
-                                                                new Column("Path", DbType.String, ColumnProperty.NotNull),
-                                                                new Column("Quality", DbType.Int16, ColumnProperty.NotNull),
-                                                                new Column("Proper", DbType.Int16, ColumnProperty.NotNull),
-                                                                new Column("Size", DbType.Int64, ColumnProperty.NotNull),
-                                                                new Column("DateAdded", DbType.DateTime, ColumnProperty.NotNull),
-                                                                new Column("SeasonNumber", DbType.Int16, ColumnProperty.NotNull)
-                                                            });
+            Database.AddTable("EpisodeFiles", new[]
+                                                  {
+                                                      new Column("EpisodeFileId", DbType.Int32,
+                                                                 ColumnProperty.PrimaryKeyWithIdentity),
+                                                      new Column("SeriesId", DbType.Int32, ColumnProperty.NotNull),
+                                                      new Column("Path", DbType.String, ColumnProperty.NotNull),
+                                                      new Column("Quality", DbType.Int16, ColumnProperty.NotNull),
+                                                      new Column("Proper", DbType.Int16, ColumnProperty.NotNull),
+                                                      new Column("Size", DbType.Int64, ColumnProperty.NotNull),
+                                                      new Column("DateAdded", DbType.DateTime, ColumnProperty.NotNull),
+                                                      new Column("SeasonNumber", DbType.Int16, ColumnProperty.NotNull)
+                                                  });
 
 
-            Database.AddTable("Config", "SQLite", new[]
-                                                      {
-                                                          new Column("Key", DbType.String, ColumnProperty.PrimaryKey),
-                                                          new Column("Value", DbType.String, ColumnProperty.NotNull)
-                                                      });
+            Database.AddTable("Config", new[]
+                                            {
+                                                new Column("Key", DbType.String, ColumnProperty.PrimaryKey),
+                                                new Column("Value", DbType.String, ColumnProperty.NotNull)
+                                            });
 
-            Database.AddTable("SceneMappings", "SQLite", new[]
-                                                      {
-                                                          new Column("CleanTitle", DbType.String, ColumnProperty.PrimaryKey),
-                                                          new Column("SeriesId", DbType.Int32, ColumnProperty.NotNull),
-                                                          new Column("SceneName", DbType.String, ColumnProperty.NotNull)
-                                                      });
+            Database.AddTable("SceneMappings", new[]
+                                                   {
+                                                       new Column("CleanTitle", DbType.String, ColumnProperty.PrimaryKey),
+                                                       new Column("SeriesId", DbType.Int32, ColumnProperty.NotNull),
+                                                       new Column("SceneName", DbType.String, ColumnProperty.NotNull)
+                                                   });
 
-            Database.AddTable("History", "SQLite", new[]
-                                                       {
-                                                           new Column("HistoryId", DbType.Int64, ColumnProperty.PrimaryKey),
-                                                           new Column("EpisodeId", DbType.Int32, ColumnProperty.NotNull),
-                                                           new Column("SeriesId", DbType.Int32, ColumnProperty.NotNull),
-                                                           new Column("NzbTitle", DbType.String, ColumnProperty.NotNull),
-                                                           new Column("Date", DbType.DateTime, ColumnProperty.NotNull),
-                                                           new Column("Quality", DbType.Int16, ColumnProperty.NotNull),
-                                                           new Column("IsProper", DbType.Boolean, ColumnProperty.NotNull),
-                                                           new Column("Indexer", DbType.String, ColumnProperty.NotNull)
-                                                       });
+            Database.AddTable("History", new[]
+                                             {
+                                                 new Column("HistoryId", DbType.Int64, ColumnProperty.PrimaryKey),
+                                                 new Column("EpisodeId", DbType.Int32, ColumnProperty.NotNull),
+                                                 new Column("SeriesId", DbType.Int32, ColumnProperty.NotNull),
+                                                 new Column("NzbTitle", DbType.String, ColumnProperty.NotNull),
+                                                 new Column("Date", DbType.DateTime, ColumnProperty.NotNull),
+                                                 new Column("Quality", DbType.Int16, ColumnProperty.NotNull),
+                                                 new Column("IsProper", DbType.Boolean, ColumnProperty.NotNull),
+                                                 new Column("Indexer", DbType.String, ColumnProperty.NotNull)
+                                             });
 
-            Database.AddTable("RootDirs", "SQLite", new[]
-                                                        {
-                                                            new Column("Id", DbType.Int32, ColumnProperty.PrimaryKey),
-                                                            new Column("Path", DbType.String, ColumnProperty.NotNull)
-                                                        });
+            Database.AddTable("RootDirs", new[]
+                                              {
+                                                  new Column("Id", DbType.Int32, ColumnProperty.PrimaryKey),
+                                                  new Column("Path", DbType.String, ColumnProperty.NotNull)
+                                              });
 
-            Database.AddTable("ExternalNotificationSettings", "SQLite", new[]
-                                                                            {
-                                                                                new Column("Id", DbType.Int32, ColumnProperty.PrimaryKey),
-                                                                                new Column("Enabled", DbType.Boolean, ColumnProperty.NotNull)
-                                                                                ,
-                                                                                new Column("NotifierName", DbType.String,
-                                                                                           ColumnProperty.NotNull),
-                                                                                new Column("Name", DbType.String, ColumnProperty.NotNull)
-                                                                            });
+            Database.AddTable("ExternalNotificationSettings", new[]
+                                                                  {
+                                                                      new Column("Id", DbType.Int32, ColumnProperty.PrimaryKey),
+                                                                      new Column("Enabled", DbType.Boolean, ColumnProperty.NotNull),
+                                                                      new Column("NotifierName", DbType.String, ColumnProperty.NotNull),
+                                                                      new Column("Name", DbType.String, ColumnProperty.NotNull)
+                                                                  });
 
-            Database.AddTable("JobSettings", "SQLite", new[]
-                                                           {
-                                                               new Column("Id", DbType.Int32, ColumnProperty.PrimaryKey),
-                                                               new Column("Enable", DbType.Boolean, ColumnProperty.NotNull),
-                                                               new Column("TypeName", DbType.String, ColumnProperty.NotNull),
-                                                               new Column("Name", DbType.String, ColumnProperty.NotNull),
-                                                               new Column("Interval", DbType.Int32, ColumnProperty.NotNull),
-                                                               new Column("LastExecution", DbType.DateTime, ColumnProperty.NotNull),
-                                                               new Column("Success", DbType.Boolean, ColumnProperty.NotNull)
-                                                           });
+            Database.AddTable("JobSettings", new[]
+                                                 {
+                                                     new Column("Id", DbType.Int32, ColumnProperty.PrimaryKey),
+                                                     new Column("Enable", DbType.Boolean, ColumnProperty.NotNull),
+                                                     new Column("TypeName", DbType.String, ColumnProperty.NotNull),
+                                                     new Column("Name", DbType.String, ColumnProperty.NotNull),
+                                                     new Column("Interval", DbType.Int32, ColumnProperty.NotNull),
+                                                     new Column("LastExecution", DbType.DateTime, ColumnProperty.NotNull),
+                                                     new Column("Success", DbType.Boolean, ColumnProperty.NotNull)
+                                                 });
 
-            Database.AddTable("QualityProfiles", "SQLite", new[]
-<<<<<<< HEAD
-                                                               {
-                                                                   new Column("QualityProfileId", DbType.Int32, ColumnProperty.PrimaryKey),
-                                                                   new Column("Name", DbType.String, ColumnProperty.NotNull),
-                                                                   new Column("Cutoff", DbType.Int32, ColumnProperty.NotNull),
-                                                                   new Column("SonicAllowed", DbType.String, ColumnProperty.NotNull),
-                                                               });
+            Database.AddTable("QualityProfiles", new[]
+                                                     {
+                                                         new Column("QualityProfileId", DbType.Int32, ColumnProperty.PrimaryKey),
+                                                         new Column("Name", DbType.String, ColumnProperty.NotNull),
+                                                         new Column("Cutoff", DbType.Int32, ColumnProperty.NotNull),
+                                                         new Column("SonicAllowed", DbType.String, ColumnProperty.NotNull),
+                                                     });
 
-            Database.AddTable("Logs", "SQLite", new[]
-                                                    {
-                                                        new Column("LogId", DbType.Int64, ColumnProperty.PrimaryKey),
-                                                        new Column("Message", DbType.String, ColumnProperty.NotNull),
-                                                        new Column("Time", DbType.DateTime, ColumnProperty.NotNull),
-                                                        new Column("Logger", DbType.String, ColumnProperty.NotNull),
-                                                        new Column("Method", DbType.String, ColumnProperty.NotNull),
-                                                        new Column("Exception", DbType.String, ColumnProperty.Null),
-                                                        new Column("ExceptionType", DbType.String, ColumnProperty.Null),
-                                                        new Column("Level", DbType.String, ColumnProperty.NotNull)
-                                                    });
-=======
-                                                      {
-                                                          new Column("QualityProfileId", DbType.Int32, ColumnProperty.PrimaryKey),
-                                                          new Column("Name", DbType.String, ColumnProperty.NotNull),
-                                                          new Column("Cutoff", DbType.Int32, ColumnProperty.NotNull),
-                                                          new Column("SonicAllowed", DbType.String, ColumnProperty.NotNull),
-                                                      });
+            Database.AddTable("Logs", new[]
+                                          {
+                                              new Column("LogId", DbType.Int64, ColumnProperty.PrimaryKey),
+                                              new Column("Message", DbType.String, ColumnProperty.NotNull),
+                                              new Column("Time", DbType.DateTime, ColumnProperty.NotNull),
+                                              new Column("Logger", DbType.String, ColumnProperty.NotNull),
+                                              new Column("Method", DbType.String, ColumnProperty.NotNull),
+                                              new Column("Exception", DbType.String, ColumnProperty.Null),
+                                              new Column("ExceptionType", DbType.String, ColumnProperty.Null),
+                                              new Column("Level", DbType.String, ColumnProperty.NotNull)
+                                          });
 
-            Database.AddTable("IndexerSettings", "SQLite", new[]
-                                                            {
-                                                                new Column("Id", DbType.Int32, ColumnProperty.PrimaryKey),
-                                                                new Column("Enable", DbType.Boolean, ColumnProperty.NotNull),
-                                                                new Column("IndexProviderType", DbType.String, ColumnProperty.NotNull),
-                                                                new Column("Name", DbType.String, ColumnProperty.NotNull),
-                                                            });
->>>>>>> 01944acb
+            Database.AddTable("IndexerSettings", new[]
+                                                     {
+                                                         new Column("Id", DbType.Int32, ColumnProperty.PrimaryKey),
+                                                         new Column("Enable", DbType.Boolean, ColumnProperty.NotNull),
+                                                         new Column("IndexProviderType", DbType.String, ColumnProperty.NotNull),
+                                                         new Column("Name", DbType.String, ColumnProperty.NotNull),
+                                                     });
         }
-
 
 
         public override void Down()
