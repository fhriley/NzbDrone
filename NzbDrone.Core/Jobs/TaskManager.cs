using System;
using System.Collections.Generic;
using System.Linq;
using NLog;
using NzbDrone.Core.Configuration;
using NzbDrone.Core.Configuration.Events;
using NzbDrone.Core.DataAugmentation.Scene;
using NzbDrone.Core.Indexers;
using NzbDrone.Core.Instrumentation.Commands;
using NzbDrone.Core.Lifecycle;
using NzbDrone.Core.MediaFiles.Commands;
using NzbDrone.Core.Messaging;
using NzbDrone.Core.Messaging.Commands.Tracking;
using NzbDrone.Core.Messaging.Events;
using NzbDrone.Core.Providers;
using NzbDrone.Core.Tv.Commands;
using NzbDrone.Core.Update.Commands;

namespace NzbDrone.Core.Jobs
{
    public interface ITaskManager
    {
        IList<ScheduledTask> GetPending();
    }

    public class TaskManager : ITaskManager, IHandle<ApplicationStartedEvent>, IHandleAsync<CommandExecutedEvent>, IHandleAsync<ConfigSavedEvent>
    {
        private readonly IScheduledTaskRepository _scheduledTaskRepository;
        private readonly IConfigService _configService;
        private readonly Logger _logger;

        public TaskManager(IScheduledTaskRepository scheduledTaskRepository, IConfigService configService, Logger logger)
        {
            _scheduledTaskRepository = scheduledTaskRepository;
            _configService = configService;
            _logger = logger;
        }

        public IList<ScheduledTask> GetPending()
        {
            return _scheduledTaskRepository.All().Where(c => c.LastExecution.AddMinutes(c.Interval) < DateTime.UtcNow).ToList();
        }

        public void Handle(ApplicationStartedEvent message)
        {
            var defaultTasks = new[]
                {
                    new ScheduledTask{ Interval = _configService.RssSyncInterval, TypeName = typeof(RssSyncCommand).FullName},
                    new ScheduledTask{ Interval = 12*60, TypeName = typeof(UpdateXemMappingsCommand).FullName},
                    new ScheduledTask{ Interval = 12*60, TypeName = typeof(RefreshSeriesCommand).FullName},
                    new ScheduledTask{ Interval = 1, TypeName = typeof(DownloadedEpisodesScanCommand).FullName},
                    new ScheduledTask{ Interval = 60, TypeName = typeof(ApplicationUpdateCommand).FullName},
                    new ScheduledTask{ Interval = 1*60, TypeName = typeof(TrimLogCommand).FullName},
<<<<<<< HEAD
                    new ScheduledTask{ Interval = 3*60, TypeName = typeof(UpdateSceneMappingCommand).FullName}
=======
                    new ScheduledTask{ Interval = 3*60, TypeName = typeof(UpdateSceneMappingCommand).FullName},
                    new ScheduledTask{ Interval = 1, TypeName = typeof(TrackedCommandCleanupCommand).FullName}
>>>>>>> de012aec
                };

            var currentTasks = _scheduledTaskRepository.All();

            _logger.Debug("Initializing jobs. Available: {0} Existing:{1}", defaultTasks.Count(), currentTasks.Count());


            foreach (var job in currentTasks)
            {
                if (!defaultTasks.Any(c => c.TypeName == job.TypeName))
                {
                    _logger.Debug("Removing job from database '{0}'", job.TypeName);
                    _scheduledTaskRepository.Delete(job.Id);
                }
            }

            foreach (var defaultTask in defaultTasks)
            {
                var currentDefinition = currentTasks.SingleOrDefault(c => c.TypeName == defaultTask.TypeName) ?? defaultTask;

                currentDefinition.Interval = defaultTask.Interval;

                _scheduledTaskRepository.Upsert(currentDefinition);
            }
        }

        public void HandleAsync(CommandExecutedEvent message)
        {
            var scheduledTask = _scheduledTaskRepository.All().SingleOrDefault(c => c.TypeName == message.Command.GetType().FullName);

            if (scheduledTask != null)
            {
                _logger.Trace("Updating last run time for: {0}", scheduledTask.TypeName);
                _scheduledTaskRepository.SetLastExecutionTime(scheduledTask.Id, DateTime.UtcNow);
            }
        }

        public void HandleAsync(ConfigSavedEvent message)
        {
            var rss = _scheduledTaskRepository.GetDefinition(typeof(RssSyncCommand));
            rss.Interval = _configService.RssSyncInterval;
            _scheduledTaskRepository.Update(rss);
        }
    }
}<|MERGE_RESOLUTION|>--- conflicted
+++ resolved
@@ -51,12 +51,8 @@
                     new ScheduledTask{ Interval = 1, TypeName = typeof(DownloadedEpisodesScanCommand).FullName},
                     new ScheduledTask{ Interval = 60, TypeName = typeof(ApplicationUpdateCommand).FullName},
                     new ScheduledTask{ Interval = 1*60, TypeName = typeof(TrimLogCommand).FullName},
-<<<<<<< HEAD
-                    new ScheduledTask{ Interval = 3*60, TypeName = typeof(UpdateSceneMappingCommand).FullName}
-=======
                     new ScheduledTask{ Interval = 3*60, TypeName = typeof(UpdateSceneMappingCommand).FullName},
                     new ScheduledTask{ Interval = 1, TypeName = typeof(TrackedCommandCleanupCommand).FullName}
->>>>>>> de012aec
                 };
 
             var currentTasks = _scheduledTaskRepository.All();
