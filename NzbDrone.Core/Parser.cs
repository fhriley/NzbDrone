--- conflicted
+++ resolved
@@ -357,15 +357,12 @@
             }
 
             if (normalizedName.Contains("trollhd") || normalizedName.Contains("rawhd"))
-<<<<<<< HEAD
-=======
             {
                 result.Quality = QualityTypes.RAWHD;
                 return result;
             }
 
-            if (normalizedName.Contains("x264") || normalizedName.Contains("h264") || normalizedName.Contains("720p"))
->>>>>>> d7a012bb
+            if (normalizedName.Contains("trollhd") || normalizedName.Contains("rawhd"))
             {
                 result.Quality = QualityTypes.RAWHD;
                 return result;
