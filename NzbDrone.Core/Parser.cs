﻿using System;
using System.Collections.Generic;
using System.IO;
using System.Linq;
using System.Text;
using System.Text.RegularExpressions;
using NLog;
using NzbDrone.Core.Model;
using NzbDrone.Core.Providers;
using NzbDrone.Core.Repository.Quality;

namespace NzbDrone.Core
{
    internal static class Parser
    {
        private static readonly Logger Logger = LogManager.GetCurrentClassLogger();

        private static readonly Regex[] ReportTitleRegex = new[]
                                                       {
                                                         new Regex(@"(?<title>.+?)?\W?(?<year>\d+?)?\WS?(?<season>\d+)((?:\-|\.|[a-z])(?<episode>\d+))+\W(?!\\)", RegexOptions.IgnoreCase | RegexOptions.Compiled),
                                                         new Regex(@"(?<title>.+?)?\W?(?<year>\d+?)?\WS?(?<season>\d+)(?<episode>\d{2})\W(?!\\)", RegexOptions.IgnoreCase | RegexOptions.Compiled) //Supports 103/113 naming
                                                       };

        private static readonly Regex[] SeasonReportTitleRegex = new[]
                                                        {
                                                            new Regex(@"(?<title>.+?)?\W?(?<year>\d{4}?)?\W(?:S|Season)?\W?(?<season>\d+)(?!\\)", RegexOptions.IgnoreCase | RegexOptions.Compiled),
                                                        };

        private static readonly Regex NormalizeRegex = new Regex(@"((\s|^)the(\s|$))|((\s|^)and(\s|$))|[^a-z]", RegexOptions.IgnoreCase | RegexOptions.Compiled);

        /// <summary>
        /// Parses a post title into list of episodes it contains
        /// </summary>
        /// <param name="title">Title of the report</param>
        /// <returns>List of episodes contained to the post</returns>
        internal static EpisodeParseResult ParseEpisodeInfo(string title)
        {
            Logger.Trace("Parsing string '{0}'", title);

            foreach (var regex in ReportTitleRegex)
            {
                var match = regex.Matches(title);

                if (match.Count != 0)
                {
                    var seriesName = NormalizeTitle(match[0].Groups["title"].Value);
                    var year = 0;
                    Int32.TryParse(match[0].Groups["year"].Value, out year);

                    if (year < 1900 || year > DateTime.Now.Year + 1)
                    {
                        year = 0;
                    }

                    var parsedEpisode = new EpisodeParseResult
                    {
                        Proper = title.ToLower().Contains("proper"),
                        SeriesTitle = seriesName,
                        SeasonNumber = Convert.ToInt32(match[0].Groups["season"].Value),
                        Year = year,
                        Episodes = new List<int>()
                    };

                    foreach (Match matchGroup in match)
                    {
                        parsedEpisode.Episodes.Add(Convert.ToInt32(matchGroup.Groups["episode"].Value));

<<<<<<< HEAD
                        var seasonNumber = Convert.ToInt32(matchGroup.Groups["season"].Value);

                        foreach (Capture episode in matchGroup.Groups["episode"].Captures)
                        {
                            var parsedEpisode = new EpisodeParseResult
                            {
                                SeriesTitle = seriesName,
                                SeasonNumber = seasonNumber,
                                EpisodeNumber = Convert.ToInt32(episode.Value),
                                Year = year
                            };


                            result.Add(parsedEpisode);
                            Logger.Trace("Episode Parsed. {0}", parsedEpisode);
                        }
                    }
                    break; //Break out of the for loop, we don't want to process every REGEX for each item otherwise we'll get duplicates
=======
                    }

                    parsedEpisode.Quality = ParseQuality(title);

                    Logger.Trace("Episode Parsed. {0}", parsedEpisode);

                    return parsedEpisode;
>>>>>>> 2d9285ee
                }
            }

            return null;
        }

        /// <summary>
        /// Parses a post title into season it contains
        /// </summary>
        /// <param name="title">Title of the report</param>
        /// <returns>Season information contained in the post</returns>
        internal static SeasonParseResult ParseSeasonInfo(string title)
        {
            Logger.Trace("Parsing string '{0}'", title);

            foreach (var regex in ReportTitleRegex)
            {
                var match = regex.Matches(title);

                if (match.Count != 0)
                {
                    var seriesName = NormalizeTitle(match[0].Groups["title"].Value);
                    var year = 0;
                    Int32.TryParse(match[0].Groups["year"].Value, out year);

                    if (year < 1900 || year > DateTime.Now.Year + 1)
                    {
                        year = 0;
                    }

                    var seasonNumber = Convert.ToInt32(match[0].Groups["season"].Value);

                    var result = new SeasonParseResult
                    {
                        SeriesTitle = seriesName,
                        SeasonNumber = seasonNumber,
                        Year = year
                    };


                    result.Quality = ParseQuality(title);

                    Logger.Trace("Season Parsed. {0}", result);
                    return result;
                }
            }

            return null; //Return null
        }

        /// <summary>
        /// Parses a post title to find the series that relates to it
        /// </summary>
        /// <param name="title">Title of the report</param>
        /// <returns>Normalized Series Name</returns>
        internal static string ParseSeriesName(string title)
        {
            Logger.Trace("Parsing string '{0}'", title);

            foreach (var regex in ReportTitleRegex)
            {
                var match = regex.Matches(title);

                if (match.Count != 0)
                {
                    var seriesName = NormalizeTitle(match[0].Groups["title"].Value);
                    var year = 0;
                    Int32.TryParse(match[0].Groups["year"].Value, out year);

                    if (year < 1900 || year > DateTime.Now.Year + 1)
                    {
                        year = 0;
                    }

                    Logger.Trace("Series Parsed. {0}", seriesName);
                    return seriesName;
                }
            }

            return String.Empty;
        }

        /// <summary>
        /// Parses proper status out of a report title
        /// </summary>
        /// <param name="title">Title of the report</param>
        /// <returns></returns>
        internal static bool ParseProper(string title)
        {
            return title.ToLower().Contains("proper");
        }

        private static QualityTypes ParseQuality(string name)
        {
            Logger.Trace("Trying to parse quality for {0}", name);

            var result = QualityTypes.Unknown;
            name = name.ToLowerInvariant();

            if (name.Contains("dvd"))
                return QualityTypes.DVD;

            if (name.Contains("bdrip") || name.Contains("brrip"))
            {
                return QualityTypes.BDRip;
            }

            if (name.Contains("xvid") || name.Contains("divx"))
            {
                if (name.Contains("bluray"))
                {
                    return QualityTypes.BDRip;
                }

                return QualityTypes.TV;
            }

            if (name.Contains("bluray"))
            {
                if (name.Contains("720p"))
                    return QualityTypes.Bluray720;

                if (name.Contains("1080p"))
                    return QualityTypes.Bluray1080;

                return QualityTypes.Bluray720;
            }
            if (name.Contains("web-dl"))
                return QualityTypes.WEBDL;
            if (name.Contains("x264") || name.Contains("h264") || name.Contains("720p"))
                return QualityTypes.HDTV;

            //Based on extension
            if (result == QualityTypes.Unknown)
            {
                switch (new FileInfo(name).Extension.ToLower())
                {
                    case ".avi":
                    case ".xvid":
                    case ".wmv":
                        {
                            result = QualityTypes.TV;
                            break;
                        }
                    case ".mkv":
                        {
                            result = QualityTypes.HDTV;
                            break;
                        }
                }
            }

            Logger.Trace("Quality Parsed:{0} Title:", result, name);
            return result;
        }

        /// <summary>
        /// Normalizes the title. removing all non-word characters as well as common tokens
        /// such as 'the' and 'and'
        /// </summary>
        /// <param name="title">title</param>
        /// <returns></returns>
        internal static string NormalizeTitle(string title)
        {
            return NormalizeRegex.Replace(title, String.Empty).ToLower();
        }

        //Note: changing case on path is a problem for running on mono/*nix
        //Not going to change the casing any more... Looks Ugly in UI anyways :P
        public static string NormalizePath(string path)
        {
            if (String.IsNullOrEmpty(path))
                throw new ArgumentException("Path can not be null or empty");

            var info = new FileInfo(path);

            if (info.FullName.StartsWith(@"\\")) //UNC
            {
                return info.FullName.TrimEnd('/', '\\', ' ');
            }

            return info.FullName.Trim('/', '\\', ' ');
        }

      
    }
}<|MERGE_RESOLUTION|>--- conflicted
+++ resolved
@@ -52,6 +52,64 @@
                         year = 0;
                     }
 
+                        var seasonNumber = Convert.ToInt32(matchGroup.Groups["season"].Value);
+
+                        foreach (Capture episode in matchGroup.Groups["episode"].Captures)
+                        {
+using System;
+using System.Collections.Generic;
+using System.IO;
+using System.Linq;
+using System.Text;
+using System.Text.RegularExpressions;
+using NLog;
+using NzbDrone.Core.Model;
+using NzbDrone.Core.Providers;
+using NzbDrone.Core.Repository.Quality;
+
+namespace NzbDrone.Core
+{
+    internal static class Parser
+    {
+        private static readonly Logger Logger = LogManager.GetCurrentClassLogger();
+
+        private static readonly Regex[] ReportTitleRegex = new[]
+                                                       {
+                                                         new Regex(@"(?<title>.+?)?\W?(?<year>\d+?)?\WS?(?<season>\d+)(?:\-|\.|[a-z])(?<episode>\d+)\W(?!\\)", RegexOptions.IgnoreCase | RegexOptions.Compiled),
+                                                         new Regex(@"(?<title>.+?)?\W?(?<year>\d+?)?\WS?(?<season>\d+)(?<episode>\d{2})\W(?!\\)", RegexOptions.IgnoreCase | RegexOptions.Compiled) //Supports 103/113 naming
+                                                       };
+
+        private static readonly Regex[] SeasonReportTitleRegex = new[]
+                                                        {
+                                                            new Regex(@"(?<title>.+?)?\W?(?<year>\d{4}?)?\W(?:S|Season)?\W?(?<season>\d+)(?!\\)", RegexOptions.IgnoreCase | RegexOptions.Compiled),
+                                                        };
+
+        private static readonly Regex NormalizeRegex = new Regex(@"((\s|^)the(\s|$))|((\s|^)and(\s|$))|[^a-z]", RegexOptions.IgnoreCase | RegexOptions.Compiled);
+
+        /// <summary>
+        /// Parses a post title into list of episodes it contains
+        /// </summary>
+        /// <param name="title">Title of the report</param>
+        /// <returns>List of episodes contained to the post</returns>
+        internal static EpisodeParseResult ParseEpisodeInfo(string title)
+        {
+            Logger.Trace("Parsing string '{0}'", title);
+
+            foreach (var regex in ReportTitleRegex)
+            {
+                var match = regex.Matches(title);
+
+                if (match.Count != 0)
+                {
+                    var seriesName = NormalizeTitle(match[0].Groups["title"].Value);
+                    var year = 0;
+                    Int32.TryParse(match[0].Groups["year"].Value, out year);
+
+                    if (year < 1900 || year > DateTime.Now.Year + 1)
+                    {
+                        year = 0;
+                    }
+
                     var parsedEpisode = new EpisodeParseResult
                     {
                         Proper = title.ToLower().Contains("proper"),
@@ -65,26 +123,6 @@
                     {
                         parsedEpisode.Episodes.Add(Convert.ToInt32(matchGroup.Groups["episode"].Value));
 
-<<<<<<< HEAD
-                        var seasonNumber = Convert.ToInt32(matchGroup.Groups["season"].Value);
-
-                        foreach (Capture episode in matchGroup.Groups["episode"].Captures)
-                        {
-                            var parsedEpisode = new EpisodeParseResult
-                            {
-                                SeriesTitle = seriesName,
-                                SeasonNumber = seasonNumber,
-                                EpisodeNumber = Convert.ToInt32(episode.Value),
-                                Year = year
-                            };
-
-
-                            result.Add(parsedEpisode);
-                            Logger.Trace("Episode Parsed. {0}", parsedEpisode);
-                        }
-                    }
-                    break; //Break out of the for loop, we don't want to process every REGEX for each item otherwise we'll get duplicates
-=======
                     }
 
                     parsedEpisode.Quality = ParseQuality(title);
@@ -92,7 +130,6 @@
                     Logger.Trace("Episode Parsed. {0}", parsedEpisode);
 
                     return parsedEpisode;
->>>>>>> 2d9285ee
                 }
             }
 
@@ -279,4 +316,470 @@
 
       
     }
+}
+using System;
+using System.Collections.Generic;
+using System.IO;
+using System.Linq;
+using System.Text;
+using System.Text.RegularExpressions;
+using NLog;
+using NzbDrone.Core.Model;
+using NzbDrone.Core.Providers;
+using NzbDrone.Core.Repository.Quality;
+
+namespace NzbDrone.Core
+{
+    internal static class Parser
+    {
+        private static readonly Logger Logger = LogManager.GetCurrentClassLogger();
+
+        private static readonly Regex[] ReportTitleRegex = new[]
+                                                       {
+                                                         new Regex(@"(?<title>.+?)?\W?(?<year>\d+?)?\WS?(?<season>\d+)(?:\-|\.|[a-z])(?<episode>\d+)\W(?!\\)", RegexOptions.IgnoreCase | RegexOptions.Compiled),
+                                                         new Regex(@"(?<title>.+?)?\W?(?<year>\d+?)?\WS?(?<season>\d+)(?<episode>\d{2})\W(?!\\)", RegexOptions.IgnoreCase | RegexOptions.Compiled) //Supports 103/113 naming
+                                                       };
+
+        private static readonly Regex[] SeasonReportTitleRegex = new[]
+                                                        {
+                                                            new Regex(@"(?<title>.+?)?\W?(?<year>\d{4}?)?\W(?:S|Season)?\W?(?<season>\d+)(?!\\)", RegexOptions.IgnoreCase | RegexOptions.Compiled),
+                                                        };
+
+        private static readonly Regex NormalizeRegex = new Regex(@"((\s|^)the(\s|$))|((\s|^)and(\s|$))|[^a-z]", RegexOptions.IgnoreCase | RegexOptions.Compiled);
+
+        /// <summary>
+        /// Parses a post title into list of episodes it contains
+        /// </summary>
+        /// <param name="title">Title of the report</param>
+        /// <returns>List of episodes contained to the post</returns>
+        internal static EpisodeParseResult ParseEpisodeInfo(string title)
+        {
+            Logger.Trace("Parsing string '{0}'", title);
+
+            foreach (var regex in ReportTitleRegex)
+            {
+                var match = regex.Matches(title);
+
+                if (match.Count != 0)
+                {
+                    var seriesName = NormalizeTitle(match[0].Groups["title"].Value);
+                    var year = 0;
+                    Int32.TryParse(match[0].Groups["year"].Value, out year);
+
+                    if (year < 1900 || year > DateTime.Now.Year + 1)
+                    {
+                        year = 0;
+                    }
+
+                    var parsedEpisode = new EpisodeParseResult
+                    {
+                        Proper = title.ToLower().Contains("proper"),
+                        SeriesTitle = seriesName,
+                        SeasonNumber = Convert.ToInt32(match[0].Groups["season"].Value),
+                        Year = year,
+                        Episodes = new List<int>()
+                    };
+
+                    foreach (Match matchGroup in match)
+                    {
+                        parsedEpisode.Episodes.Add(Convert.ToInt32(matchGroup.Groups["episode"].Value));
+
+                    }
+
+                    parsedEpisode.Quality = ParseQuality(title);
+
+                    Logger.Trace("Episode Parsed. {0}", parsedEpisode);
+
+                    return parsedEpisode;
+                }
+            }
+
+            return null;
+        }
+
+        /// <summary>
+        /// Parses a post title into season it contains
+        /// </summary>
+        /// <param name="title">Title of the report</param>
+        /// <returns>Season information contained in the post</returns>
+        internal static SeasonParseResult ParseSeasonInfo(string title)
+        {
+            Logger.Trace("Parsing string '{0}'", title);
+
+            foreach (var regex in ReportTitleRegex)
+            {
+                var match = regex.Matches(title);
+
+                if (match.Count != 0)
+                {
+                    var seriesName = NormalizeTitle(match[0].Groups["title"].Value);
+                    var year = 0;
+                    Int32.TryParse(match[0].Groups["year"].Value, out year);
+
+                    if (year < 1900 || year > DateTime.Now.Year + 1)
+                    {
+                        year = 0;
+                    }
+
+                    var seasonNumber = Convert.ToInt32(match[0].Groups["season"].Value);
+
+                    var result = new SeasonParseResult
+                    {
+                        SeriesTitle = seriesName,
+                        SeasonNumber = seasonNumber,
+                        Year = year
+                    };
+
+
+                    result.Quality = ParseQuality(title);
+
+                    Logger.Trace("Season Parsed. {0}", result);
+                    return result;
+                }
+            }
+
+            return null; //Return null
+        }
+
+        /// <summary>
+        /// Parses a post title to find the series that relates to it
+        /// </summary>
+        /// <param name="title">Title of the report</param>
+        /// <returns>Normalized Series Name</returns>
+        internal static string ParseSeriesName(string title)
+        {
+            Logger.Trace("Parsing string '{0}'", title);
+
+            foreach (var regex in ReportTitleRegex)
+            {
+                var match = regex.Matches(title);
+
+                if (match.Count != 0)
+                {
+                    var seriesName = NormalizeTitle(match[0].Groups["title"].Value);
+                    var year = 0;
+                    Int32.TryParse(match[0].Groups["year"].Value, out year);
+
+                    if (year < 1900 || year > DateTime.Now.Year + 1)
+                    {
+                        year = 0;
+                    }
+
+                    Logger.Trace("Series Parsed. {0}", seriesName);
+                    return seriesName;
+                }
+            }
+
+            return String.Empty;
+        }
+
+        /// <summary>
+        /// Parses proper status out of a report title
+        /// </summary>
+        /// <param name="title">Title of the report</param>
+        /// <returns></returns>
+        internal static bool ParseProper(string title)
+        {
+            return title.ToLower().Contains("proper");
+        }
+
+        private static QualityTypes ParseQuality(string name)
+        {
+            Logger.Trace("Trying to parse quality for {0}", name);
+
+            var result = QualityTypes.Unknown;
+            name = name.ToLowerInvariant();
+
+            if (name.Contains("dvd"))
+                return QualityTypes.DVD;
+
+            if (name.Contains("bdrip") || name.Contains("brrip"))
+            {
+                return QualityTypes.BDRip;
+            }
+
+            if (name.Contains("xvid") || name.Contains("divx"))
+            {
+                if (name.Contains("bluray"))
+                {
+                    return QualityTypes.BDRip;
+                }
+
+                return QualityTypes.TV;
+            }
+
+            if (name.Contains("bluray"))
+            {
+                if (name.Contains("720p"))
+                    return QualityTypes.Bluray720;
+
+                if (name.Contains("1080p"))
+                    return QualityTypes.Bluray1080;
+
+                return QualityTypes.Bluray720;
+            }
+            if (name.Contains("web-dl"))
+                return QualityTypes.WEBDL;
+            if (name.Contains("x264") || name.Contains("h264") || name.Contains("720p"))
+                return QualityTypes.HDTV;
+
+            //Based on extension
+            if (result == QualityTypes.Unknown)
+            {
+                switch (new FileInfo(name).Extension.ToLower())
+                {
+                    case ".avi":
+                    case ".xvid":
+                    case ".wmv":
+                        {
+                            result = QualityTypes.TV;
+                            break;
+                        }
+                    case ".mkv":
+                        {
+                            result = QualityTypes.HDTV;
+                            break;
+                        }
+                }
+            }
+
+            Logger.Trace("Quality Parsed:{0} Title:", result, name);
+            return result;
+        }
+
+        /// <summary>
+        /// Normalizes the title. removing all non-word characters as well as common tokens
+        /// such as 'the' and 'and'
+        /// </summary>
+        /// <param name="title">title</param>
+        /// <returns></returns>
+        internal static string NormalizeTitle(string title)
+        {
+            return NormalizeRegex.Replace(title, String.Empty).ToLower();
+        }
+
+        //Note: changing case on path is a problem for running on mono/*nix
+        //Not going to change the casing any more... Looks Ugly in UI anyways :P
+        public static string NormalizePath(string path)
+        {
+            if (String.IsNullOrEmpty(path))
+                throw new ArgumentException("Path can not be null or empty");
+
+            var info = new FileInfo(path);
+
+            if (info.FullName.StartsWith(@"\\")) //UNC
+            {
+                return info.FullName.TrimEnd('/', '\\', ' ');
+            }
+
+            return info.FullName.Trim('/', '\\', ' ');
+        }
+
+      
+    }
+}
+
+                        Proper = title.ToLower().Contains("proper"),
+                        SeriesTitle = seriesName,
+                        SeasonNumber = Convert.ToInt32(match[0].Groups["season"].Value),
+                        Year = year,
+                        Episodes = new List<int>()
+                    };
+
+                    foreach (Match matchGroup in match)
+                    {
+                        parsedEpisode.Episodes.Add(Convert.ToInt32(matchGroup.Groups["episode"].Value));
+
+                    }
+
+                    parsedEpisode.Quality = ParseQuality(title);
+                    Logger.Trace("Episode Parsed. {0}", parsedEpisode);
+
+                    return parsedEpisode;
+                }
+            }
+
+            return null;
+        }
+
+        /// <summary>
+        /// Parses a post title into season it contains
+        /// </summary>
+        /// <param name="title">Title of the report</param>
+        /// <returns>Season information contained in the post</returns>
+        internal static SeasonParseResult ParseSeasonInfo(string title)
+        {
+            Logger.Trace("Parsing string '{0}'", title);
+
+            foreach (var regex in ReportTitleRegex)
+            {
+                var match = regex.Matches(title);
+
+                if (match.Count != 0)
+                {
+                    var seriesName = NormalizeTitle(match[0].Groups["title"].Value);
+                    var year = 0;
+                    Int32.TryParse(match[0].Groups["year"].Value, out year);
+
+                    if (year < 1900 || year > DateTime.Now.Year + 1)
+                    {
+                        year = 0;
+                    }
+
+                    var seasonNumber = Convert.ToInt32(match[0].Groups["season"].Value);
+
+                    var result = new SeasonParseResult
+                    {
+                        SeriesTitle = seriesName,
+                        SeasonNumber = seasonNumber,
+                        Year = year
+                    };
+
+
+                    result.Quality = ParseQuality(title);
+
+                    Logger.Trace("Season Parsed. {0}", result);
+                    return result;
+                }
+            }
+
+            return null; //Return null
+        }
+
+        /// <summary>
+        /// Parses a post title to find the series that relates to it
+        /// </summary>
+        /// <param name="title">Title of the report</param>
+        /// <returns>Normalized Series Name</returns>
+        internal static string ParseSeriesName(string title)
+        {
+            Logger.Trace("Parsing string '{0}'", title);
+
+            foreach (var regex in ReportTitleRegex)
+            {
+                var match = regex.Matches(title);
+
+                if (match.Count != 0)
+                {
+                    var seriesName = NormalizeTitle(match[0].Groups["title"].Value);
+                    var year = 0;
+                    Int32.TryParse(match[0].Groups["year"].Value, out year);
+
+                    if (year < 1900 || year > DateTime.Now.Year + 1)
+                    {
+                        year = 0;
+                    }
+
+                    Logger.Trace("Series Parsed. {0}", seriesName);
+                    return seriesName;
+                }
+            }
+
+            return String.Empty;
+        }
+
+        /// <summary>
+        /// Parses proper status out of a report title
+        /// </summary>
+        /// <param name="title">Title of the report</param>
+        /// <returns></returns>
+        internal static bool ParseProper(string title)
+        {
+            return title.ToLower().Contains("proper");
+        }
+
+        private static QualityTypes ParseQuality(string name)
+        {
+            Logger.Trace("Trying to parse quality for {0}", name);
+
+            var result = QualityTypes.Unknown;
+            name = name.ToLowerInvariant();
+
+            if (name.Contains("dvd"))
+                return QualityTypes.DVD;
+
+            if (name.Contains("bdrip") || name.Contains("brrip"))
+            {
+                return QualityTypes.BDRip;
+            }
+
+            if (name.Contains("xvid") || name.Contains("divx"))
+            {
+                if (name.Contains("bluray"))
+                {
+                    return QualityTypes.BDRip;
+                }
+
+                return QualityTypes.TV;
+            }
+
+            if (name.Contains("bluray"))
+            {
+                if (name.Contains("720p"))
+                    return QualityTypes.Bluray720;
+
+                if (name.Contains("1080p"))
+                    return QualityTypes.Bluray1080;
+
+                return QualityTypes.Bluray720;
+            }
+            if (name.Contains("web-dl"))
+                return QualityTypes.WEBDL;
+            if (name.Contains("x264") || name.Contains("h264") || name.Contains("720p"))
+                return QualityTypes.HDTV;
+
+            //Based on extension
+            if (result == QualityTypes.Unknown)
+            {
+                switch (new FileInfo(name).Extension.ToLower())
+                {
+                    case ".avi":
+                    case ".xvid":
+                    case ".wmv":
+                        {
+                            result = QualityTypes.TV;
+                            break;
+                        }
+                    case ".mkv":
+                        {
+                            result = QualityTypes.HDTV;
+                            break;
+                        }
+                }
+            }
+
+            Logger.Trace("Quality Parsed:{0} Title:", result, name);
+            return result;
+        }
+
+        /// <summary>
+        /// Normalizes the title. removing all non-word characters as well as common tokens
+        /// such as 'the' and 'and'
+        /// </summary>
+        /// <param name="title">title</param>
+        /// <returns></returns>
+        internal static string NormalizeTitle(string title)
+        {
+            return NormalizeRegex.Replace(title, String.Empty).ToLower();
+        }
+
+        //Note: changing case on path is a problem for running on mono/*nix
+        //Not going to change the casing any more... Looks Ugly in UI anyways :P
+        public static string NormalizePath(string path)
+        {
+            if (String.IsNullOrEmpty(path))
+                throw new ArgumentException("Path can not be null or empty");
+
+            var info = new FileInfo(path);
+
+            if (info.FullName.StartsWith(@"\\")) //UNC
+            {
+                return info.FullName.TrimEnd('/', '\\', ' ');
+            }
+
+            return info.FullName.Trim('/', '\\', ' ');
+        }
+
+      
+    }
 }