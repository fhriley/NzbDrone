﻿using System;
using System.Collections.Generic;
using System.IO;
using System.Linq;
using NLog;
using NzbDrone.Common;
using NzbDrone.Core.Model;
using NzbDrone.Core.Providers.Core;
using NzbDrone.Core.Repository;

namespace NzbDrone.Core.Providers
{
    public class DiskScanProvider
    {
        private static readonly Logger Logger = LogManager.GetCurrentClassLogger();
        private static readonly string[] mediaExtentions = new[] { ".mkv", ".avi", ".wmv", ".mp4", ".mpg", ".mpeg", ".xvid", ".flv", ".mov", ".rm", ".rmvb", ".divx", ".dvr-ms", ".ts", ".ogm", ".m4v", ".strm" };
        private readonly DiskProvider _diskProvider;
        private readonly EpisodeProvider _episodeProvider;
        private readonly MediaFileProvider _mediaFileProvider;
        private readonly SeriesProvider _seriesProvider;
        private readonly ExternalNotificationProvider _externalNotificationProvider;
        private readonly DownloadProvider _downloadProvider;
        private readonly SignalRProvider _signalRProvider;
        private readonly ConfigProvider _configProvider;
        private readonly RecycleBinProvider _recycleBinProvider;
        private readonly MediaInfoProvider _mediaInfoProvider;

        public DiskScanProvider(DiskProvider diskProvider, EpisodeProvider episodeProvider,
                                SeriesProvider seriesProvider, MediaFileProvider mediaFileProvider,
                                ExternalNotificationProvider externalNotificationProvider, DownloadProvider downloadProvider,
                                SignalRProvider signalRProvider, ConfigProvider configProvider,
                                RecycleBinProvider recycleBinProvider, MediaInfoProvider mediaInfoProvider)
        {
            _diskProvider = diskProvider;
            _episodeProvider = episodeProvider;
            _seriesProvider = seriesProvider;
            _mediaFileProvider = mediaFileProvider;
            _externalNotificationProvider = externalNotificationProvider;
            _downloadProvider = downloadProvider;
            _signalRProvider = signalRProvider;
            _configProvider = configProvider;
            _recycleBinProvider = recycleBinProvider;
            _mediaInfoProvider = mediaInfoProvider;
        }

        public DiskScanProvider()
        {
        }

        /// <summary>
        ///   Scans the specified series folder for media files
        /// </summary>
        /// <param name = "series">The series to be scanned</param>
        public virtual List<EpisodeFile> Scan(Series series)
        {
            return Scan(series, series.Path);
        }

        /// <summary>
        ///   Scans the specified series folder for media files
        /// </summary>
        /// <param name = "series">The series to be scanned</param>
        /// <param name="path">Path to scan</param>
        public virtual List<EpisodeFile> Scan(Series series, string path)
        {
            _mediaFileProvider.CleanUpDatabase();

            if (!_diskProvider.FolderExists(path))
            {
                Logger.Warn("Series folder doesn't exist: {0}", path);
                return new List<EpisodeFile>();
            }

            if (_episodeProvider.GetEpisodeBySeries(series.SeriesId).Count == 0)
            {
                Logger.Debug("Series {0} has no episodes. skipping", series.Title);
                return new List<EpisodeFile>();
            }

            var seriesFile = _mediaFileProvider.GetSeriesFiles(series.SeriesId);
            CleanUp(seriesFile);

            var mediaFileList = GetVideoFiles(path);
            var importedFiles = new List<EpisodeFile>();

            foreach (var filePath in mediaFileList)
            {
                var file = ImportFile(series, filePath);
                if (file != null)
                {
                    importedFiles.Add(file);
                }
            }

            //Todo: Find the "best" episode file for all found episodes and import that one
            //Todo: Move the episode linking to here, instead of import (or rename import)

            series.LastDiskSync = DateTime.Now;
            _seriesProvider.UpdateSeries(series);

            return importedFiles;
        }

        public virtual EpisodeFile ImportFile(Series series, string filePath)
        {
            Logger.Trace("Importing file to database [{0}]", filePath);

            if (_mediaFileProvider.Exists(filePath))
            {
                Logger.Trace("[{0}] already exists in the database. skipping.", filePath);
                return null;
            }

            long size = _diskProvider.GetSize(filePath);
            var runTime = _mediaInfoProvider.GetRunTime(filePath);

            if(size < Constants.IgnoreFileSize && runTime < 480)
            {
                Logger.Trace("[{0}] appears to be a sample. skipping.", filePath);
                return null;
            }

            var parseResult = Parser.ParsePath(filePath);

            if (parseResult == null)
                return null;

            if (!_diskProvider.IsChildOfPath(filePath, series.Path))
                parseResult.SceneSource = true;

            parseResult.SeriesTitle = series.Title; //replaces the nasty path as title to help with logging
            parseResult.Series = series;

            var episodes = _episodeProvider.GetEpisodesByParseResult(parseResult);

            if (episodes.Count <= 0)
            {
                Logger.Debug("Can't find any matching episodes in the database. Skipping {0}", filePath);
                return null;
            }

            //Make sure this file is an upgrade for ALL episodes already on disk
            if (episodes.All(e => e.EpisodeFile == null || e.EpisodeFile.QualityWrapper <= parseResult.Quality))
            {
                Logger.Debug("Deleting the existing file(s) on disk to upgrade to: {0}", filePath);
                //Do the delete for files where there is already an episode on disk
                episodes.Where(e => e.EpisodeFile != null).Select(e => e.EpisodeFile.Path).Distinct().ToList().ForEach(p => _recycleBinProvider.DeleteFile(p));
            }

            else
            {
                //Skip this file because its not an upgrade
                Logger.Trace("This file isn't an upgrade for all episodes. Skipping {0}", filePath);
                return null;
            }

            var episodeFile = new EpisodeFile();
            episodeFile.DateAdded = DateTime.Now;
            episodeFile.SeriesId = series.SeriesId;
            episodeFile.Path = filePath.NormalizePath();
            episodeFile.Size = size;
            episodeFile.Quality = parseResult.Quality.Quality;
            episodeFile.Proper = parseResult.Quality.Proper;
            episodeFile.SeasonNumber = parseResult.SeasonNumber;
            episodeFile.SceneName = Path.GetFileNameWithoutExtension(filePath.NormalizePath());
            episodeFile.ReleaseGroup = parseResult.ReleaseGroup;
<<<<<<< HEAD
            episodeFile.SubGroup = parseResult.SubGroup;
=======

            //Todo: We shouldn't actually import the file until we confirm its the only one we want.
            //Todo: Separate episodeFile creation from importing (pass file to import to import)
>>>>>>> d7a012bb
            var fileId = _mediaFileProvider.Add(episodeFile);

            //Link file to all episodes
            foreach (var ep in episodes)
            {
                ep.EpisodeFileId = fileId;
                ep.PostDownloadStatus = PostDownloadStatusType.NoError;
                _episodeProvider.UpdateEpisode(ep);
                Logger.Debug("Linking [{0}] > [{1}]", filePath, ep);
            }

            return episodeFile;
        }

        public virtual EpisodeFile MoveEpisodeFile(EpisodeFile episodeFile, bool newDownload = false)
        {
            if (episodeFile == null)
                throw new ArgumentNullException("episodeFile");

            var series = _seriesProvider.GetSeries(episodeFile.SeriesId);
            var episodes = _episodeProvider.GetEpisodesByFileId(episodeFile.EpisodeFileId);
            string newFileName = _mediaFileProvider.GetNewFilename(episodes, series, episodeFile.Quality, episodeFile.Proper, episodeFile);
            var newFile = _mediaFileProvider.CalculateFilePath(series, episodes.First().SeasonNumber, newFileName, Path.GetExtension(episodeFile.Path));

            //Only rename if existing and new filenames don't match
            if (DiskProvider.PathEquals(episodeFile.Path, newFile.FullName))
            {
                Logger.Debug("Skipping file rename, source and destination are the same: {0}", episodeFile.Path);
                return null;
            }

            if(!_diskProvider.FileExists(episodeFile.Path))
            {
                Logger.Error("Episode file path does not exist, {0}", episodeFile.Path);
                return null;
            }

            _diskProvider.CreateDirectory(newFile.DirectoryName);

            Logger.Debug("Moving [{0}] > [{1}]", episodeFile.Path, newFile.FullName);
            _diskProvider.MoveFile(episodeFile.Path, newFile.FullName);

            //Wrapped in Try/Catch to prevent this from causing issues with remote NAS boxes, the move worked, which is more important.
            try
            {
                _diskProvider.InheritFolderPermissions(newFile.FullName);
            }
            catch (UnauthorizedAccessException ex)
            {
                Logger.Debug("Unable to apply folder permissions to: ", newFile.FullName);
                Logger.TraceException(ex.Message, ex);
            }

            episodeFile.Path = newFile.FullName;
            _mediaFileProvider.Update(episodeFile);

            var parseResult = Parser.ParsePath(episodeFile.Path);
            parseResult.Series = series;
            parseResult.Quality = new QualityModel{ Quality = episodeFile.Quality, Proper = episodeFile.Proper };
            parseResult.Episodes = episodes;

            var message = _downloadProvider.GetDownloadTitle(parseResult);

            if (newDownload)
            {
                _externalNotificationProvider.OnDownload(message, series);
                
                foreach(var episode in episodes)
                    _signalRProvider.UpdateEpisodeStatus(episode.EpisodeId, EpisodeStatusType.Ready, parseResult.Quality);
            }
            else
            {
                _externalNotificationProvider.OnRename(message, series);
            }

            return episodeFile;
        }

        /// <summary>
        ///   Removes files that no longer exist on disk from the database
        /// </summary>
        /// <param name = "files">list of files to verify</param>
        public virtual void CleanUp(IList<EpisodeFile> files)
        {
            foreach (var episodeFile in files)
            {
                try
                {
                    if(!_diskProvider.FileExists(episodeFile.Path))
                    {
                        Logger.Trace("File [{0}] no longer exists on disk. removing from db", episodeFile.Path);

                        //Set the EpisodeFileId for each episode attached to this file to 0
                        foreach(var episode in _episodeProvider.GetEpisodesByFileId(episodeFile.EpisodeFileId))
                        {
                            Logger.Trace("Setting EpisodeFileId for Episode: [{0}] to 0", episode.EpisodeId);
                            episode.EpisodeFileId = 0;
                            episode.Ignored = _configProvider.AutoIgnorePreviouslyDownloadedEpisodes;
                            episode.GrabDate = null;
                            episode.PostDownloadStatus = PostDownloadStatusType.Unknown;
                            _episodeProvider.UpdateEpisode(episode);
                        }

                        //Delete it from the DB
                        Logger.Trace("Removing EpisodeFile from DB.");
                        _mediaFileProvider.Delete(episodeFile.EpisodeFileId);
                    }
                }
                catch (Exception ex)
                {
                    var message = String.Format("Unable to cleanup EpisodeFile in DB: {0}", episodeFile.EpisodeFileId);
                    Logger.ErrorException(message, ex);
                }
            }
        }

        public virtual void CleanUpDropFolder(string path)
        {
            //Todo: We should rename files before importing them to prevent this issue from ever happening

            var filesOnDisk = GetVideoFiles(path);

            foreach(var file in filesOnDisk)
            {
                try
                {
                    var episodeFile = _mediaFileProvider.GetFileByPath(file);

                    if (episodeFile != null)
                    {
                        Logger.Trace("[{0}] was imported but not moved, moving it now", file);

                        MoveEpisodeFile(episodeFile, true);
                    }

                }
                catch (Exception ex)
                {
                    Logger.WarnException("Failed to move epiosde file from drop folder: " + file, ex);
                    throw;
                }
            }
        }

        public virtual List<string> GetVideoFiles(string path, bool allDirectories = true)
        {
            Logger.Debug("Scanning '{0}' for video files", path);

            var searchOption = allDirectories ? SearchOption.AllDirectories : SearchOption.TopDirectoryOnly;
            var filesOnDisk = _diskProvider.GetFiles(path, searchOption);

            var mediaFileList = filesOnDisk.Where(c => mediaExtentions.Contains(Path.GetExtension(c).ToLower())).ToList();

            Logger.Trace("{0} video files were found in {1}", mediaFileList.Count, path);
            return mediaFileList;
        }
    }
}<|MERGE_RESOLUTION|>--- conflicted
+++ resolved
@@ -164,13 +164,10 @@
             episodeFile.SeasonNumber = parseResult.SeasonNumber;
             episodeFile.SceneName = Path.GetFileNameWithoutExtension(filePath.NormalizePath());
             episodeFile.ReleaseGroup = parseResult.ReleaseGroup;
-<<<<<<< HEAD
             episodeFile.SubGroup = parseResult.SubGroup;
-=======
 
             //Todo: We shouldn't actually import the file until we confirm its the only one we want.
             //Todo: Separate episodeFile creation from importing (pass file to import to import)
->>>>>>> d7a012bb
             var fileId = _mediaFileProvider.Add(episodeFile);
 
             //Link file to all episodes
