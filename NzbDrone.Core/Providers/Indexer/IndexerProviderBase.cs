﻿using System.ServiceModel.Syndication;
using NLog;
using NzbDrone.Core.Model;
using NzbDrone.Core.Providers.Core;
using NzbDrone.Core.Repository;
using SubSonic.Repository;

namespace NzbDrone.Core.Providers.Indexer
{
    public abstract class IndexerProviderBase
    {
        protected static readonly Logger Logger = LogManager.GetCurrentClassLogger();
        protected readonly ConfigProvider _configProvider;
        protected readonly EpisodeProvider _episodeProvider;
        private readonly HttpProvider _httpProvider;
        protected readonly IRepository _repository;
        private readonly IndexerProvider _indexerProvider;
        protected readonly SeasonProvider _seasonProvider;
        protected readonly SeriesProvider _seriesProvider;


        public IndexerProviderBase(SeriesProvider seriesProvider, SeasonProvider seasonProvider,
                                EpisodeProvider episodeProvider, ConfigProvider configProvider,
                                HttpProvider httpProvider, IRepository repository, IndexerProvider indexerProvider)
        {
            _seriesProvider = seriesProvider;
            _seasonProvider = seasonProvider;
            _episodeProvider = episodeProvider;
            _configProvider = configProvider;
            _httpProvider = httpProvider;
            _repository = repository;
            _indexerProvider = indexerProvider;
        }

        /// <summary>
        ///   Gets the name for the feed
        /// </summary>
        public abstract string Name { get; }

        /// <summary>
        ///   Gets the source URL for the feed
        /// </summary>
        protected abstract string[] Urls { get; }

<<<<<<< HEAD

        protected IndexerSetting Settings
        {
            get
=======
        /// <summary>
        ///   Parses the RSS feed item and.
        /// </summary>
        /// <param name = "item">RSS feed item to parse</param>
        /// <returns>Detailed episode info</returns>
        protected EpisodeParseResult ParseFeed(SyndicationItem item)
        {
            var episodeParseResult = Parser.ParseEpisodeInfo(item.Title.Text);
            if (episodeParseResult == null) return null;

            episodeParseResult = CustomParser(item, episodeParseResult);

            var seriesInfo = _seriesProvider.FindSeries(episodeParseResult.SeriesTitle);

            if (seriesInfo != null)
>>>>>>> f3457a73
            {
                return _indexerProvider.GetSettings(GetType());
            }
        }

<<<<<<< HEAD
=======
        /// <summary>
        /// This method can be overwritten to provide indexer specific info parsing
        /// </summary>
        /// <param name="item">RSS item that needs to be parsed</param>
        /// <param name="currentResult">Result of the built in parse function.</param>
        /// <returns></returns>
        protected virtual EpisodeParseResult CustomParser(SyndicationItem item, EpisodeParseResult currentResult)
        {
            return currentResult;
        }

>>>>>>> f3457a73
        /// <summary>
        ///   Fetches RSS feed and process each news item.
        /// </summary>
        public void Fetch()
        {
            Logger.Info("Fetching feeds from " + Settings.Name);

            foreach (var url in Urls)
            {
                Logger.Debug("Downloading RSS " + url);
                var feed = SyndicationFeed.Load(_httpProvider.DownloadXml(url)).Items;

                foreach (var item in feed)
                {
                    ProcessItem(item);
                }
            }

            Logger.Info("Finished processing feeds from " + Settings.Name);
        }

        private void ProcessItem(SyndicationItem feedItem)
        {
            Logger.Info("Processing RSS feed item " + feedItem.Title.Text);

            var parseResult = ParseFeed(feedItem);

            if (parseResult != null)
            {
                if (!_seriesProvider.IsMonitored(parseResult.SeriesId))
                {
                    Logger.Debug("{0} is present in the DB but not tracked. skipping.", parseResult.SeriesTitle);
                    return;
                }

                if (!_seriesProvider.QualityWanted(parseResult.SeriesId, parseResult.Quality))
                {
                    Logger.Debug("Post doesn't meet the quality requirements [{0}]. skipping.", parseResult.Quality);
                    return;
                }

                if (_seasonProvider.IsIgnored(parseResult.SeriesId, parseResult.SeasonNumber))
                {
                    Logger.Debug("Season {0} is currently set to ignore. skipping.", parseResult.SeasonNumber);
                    return;
                }

                if (!_episodeProvider.IsNeeded(parseResult))
                {
                    Logger.Debug("Episode {0} is not needed. skipping.", parseResult);
                    return;
                }

                //Should probably queue item to download
            }
        }

        /// <summary>
        ///   Parses the RSS feed item and.
        /// </summary>
        /// <param name = "item">RSS feed item to parse</param>
        /// <returns>Detailed episode info</returns>
        protected EpisodeParseResult ParseFeed(SyndicationItem item)
        {
            var episodeParseResult = Parser.ParseEpisodeInfo(item.Title.Text);
            if (episodeParseResult == null) return CustomParser(item, null);

            var seriesInfo = _seriesProvider.FindSeries(episodeParseResult.SeriesTitle);

            if (seriesInfo != null)
            {
                episodeParseResult.SeriesId = seriesInfo.SeriesId;
                episodeParseResult.SeriesTitle = seriesInfo.Title;
                return CustomParser(item, episodeParseResult);
            }

            Logger.Debug("Unable to map {0} to any of series in database", episodeParseResult.SeriesTitle);
            return CustomParser(item, episodeParseResult);
        }

        /// <summary>
        /// This method can be overwritten to provide indexer specific info parsing
        /// </summary>
        /// <param name="item">RSS item that needs to be parsed</param>
        /// <param name="currentResult">Result of the built in parse function.</param>
        /// <returns></returns>
        protected virtual EpisodeParseResult CustomParser(SyndicationItem item, EpisodeParseResult currentResult)
        {
            return currentResult;
        }

        /// <summary>
        ///   Generates direct link to download an NZB
        /// </summary>
        /// <param name = "item">RSS Feed item to generate the link for</param>
        /// <returns>Download link URL</returns>
        protected abstract string NzbDownloadUrl(SyndicationItem item);
    }
}<|MERGE_RESOLUTION|>--- conflicted
+++ resolved
@@ -1,4 +1,4 @@
-﻿using System.ServiceModel.Syndication;
+using System.ServiceModel.Syndication;
 using NLog;
 using NzbDrone.Core.Model;
 using NzbDrone.Core.Providers.Core;
@@ -42,47 +42,15 @@
         /// </summary>
         protected abstract string[] Urls { get; }
 
-<<<<<<< HEAD
 
         protected IndexerSetting Settings
         {
             get
-=======
-        /// <summary>
-        ///   Parses the RSS feed item and.
-        /// </summary>
-        /// <param name = "item">RSS feed item to parse</param>
-        /// <returns>Detailed episode info</returns>
-        protected EpisodeParseResult ParseFeed(SyndicationItem item)
-        {
-            var episodeParseResult = Parser.ParseEpisodeInfo(item.Title.Text);
-            if (episodeParseResult == null) return null;
-
-            episodeParseResult = CustomParser(item, episodeParseResult);
-
-            var seriesInfo = _seriesProvider.FindSeries(episodeParseResult.SeriesTitle);
-
-            if (seriesInfo != null)
->>>>>>> f3457a73
             {
                 return _indexerProvider.GetSettings(GetType());
             }
         }
 
-<<<<<<< HEAD
-=======
-        /// <summary>
-        /// This method can be overwritten to provide indexer specific info parsing
-        /// </summary>
-        /// <param name="item">RSS item that needs to be parsed</param>
-        /// <param name="currentResult">Result of the built in parse function.</param>
-        /// <returns></returns>
-        protected virtual EpisodeParseResult CustomParser(SyndicationItem item, EpisodeParseResult currentResult)
-        {
-            return currentResult;
-        }
-
->>>>>>> f3457a73
         /// <summary>
         ///   Fetches RSS feed and process each news item.
         /// </summary>
