﻿using System;
using System.Collections;
using System.Collections.Generic;
using System.Linq;
using System.Threading.Tasks;
using NLog;
using NzbDrone.Core.Model;
using NzbDrone.Core.Model.Notification;
using NzbDrone.Core.Providers.DecisionEngine;
using NzbDrone.Core.Providers.Search;
using NzbDrone.Core.Repository;
using NzbDrone.Core.Repository.Search;

namespace NzbDrone.Core.Providers
{
    public class SearchProvider
    {
        private readonly SeriesProvider _seriesProvider;
        private readonly EpisodeProvider _episodeProvider;
        private readonly PartialSeasonSearch _partialSeasonSearch;

        private static readonly Logger logger = LogManager.GetCurrentClassLogger();

        public SearchProvider(SeriesProvider seriesProvider, EpisodeProvider episodeProvider,
                              PartialSeasonSearch partialSeasonSearch)
        {
            _seriesProvider = seriesProvider;
            _episodeProvider = episodeProvider;
            _partialSeasonSearch = partialSeasonSearch;
        }

        public SearchProvider()
        {
        }

        public virtual List<int> SeasonSearch(ProgressNotification notification, int seriesId, int seasonNumber)
        {
            var series = _seriesProvider.GetSeries(seriesId);

            if (series == null)
            {
                logger.Error("Unable to find an series {0} in database", seriesId);
                return new List<int>();
            }

            if (series.SeriesType == SeriesType.Daily)
            {
                logger.Trace("Daily series detected, skipping season search: {0}", series.Title);
                return new List<int>();
            }

            logger.Debug("Getting episodes from database for series: {0} and season: {1}", seriesId, seasonNumber);
            var episodes = _episodeProvider.GetEpisodesBySeason(seriesId, seasonNumber);

            if (episodes == null || episodes.Count == 0)
            {
                logger.Warn("No episodes in database found for series: {0} and season: {1}.", seriesId, seasonNumber);
                return new List<int>();
            }

            //Todo: Support full season searching
            return new List<int>();
        }

        public virtual List<int> PartialSeasonSearch(ProgressNotification notification, int seriesId, int seasonNumber)
        {
            var series = _seriesProvider.GetSeries(seriesId);

            if (series == null)
            {
                logger.Error("Unable to find an series {0} in database", seriesId);
                return new List<int>();
            }

            if (series.SeriesType == SeriesType.Daily)
            {
                logger.Trace("Daily series detected, skipping season search: {0}", series.Title);
                return new List<int>();
            }

            var episodes = _episodeProvider.GetEpisodesBySeason(seriesId, seasonNumber);

            if (episodes == null || episodes.Count == 0)
            {
                logger.Warn("No episodes in database found for series: {0} Season: {1}.", seriesId, seasonNumber);
                return new List<int>();
            }

<<<<<<< HEAD
            return _partialSeasonSearch.Search(series, new { SeasonNumber = seasonNumber, Episodes = episodes }, notification);
=======
            return _partialSeasonSearch.Search(series, new {SeasonNumber = seasonNumber, Episodes = episodes}, notification);
>>>>>>> d7a012bb
        }
    }
}<|MERGE_RESOLUTION|>--- conflicted
+++ resolved
@@ -85,12 +85,7 @@
                 logger.Warn("No episodes in database found for series: {0} Season: {1}.", seriesId, seasonNumber);
                 return new List<int>();
             }
-
-<<<<<<< HEAD
-            return _partialSeasonSearch.Search(series, new { SeasonNumber = seasonNumber, Episodes = episodes }, notification);
-=======
             return _partialSeasonSearch.Search(series, new {SeasonNumber = seasonNumber, Episodes = episodes}, notification);
->>>>>>> d7a012bb
         }
     }
 }